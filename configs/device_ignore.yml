--- conflicted
+++ resolved
@@ -43,13 +43,11 @@
     - "Ajax Systems DMCC"
     - "Apple, Inc."
     - "Cisco Systems, Inc"
-<<<<<<< HEAD
     - "CLOUD NETWORK TECHNOLOGY SINGAPORE PTE. LTD."
     - "HUAWEI TECHNOLOGIES CO.,LTD"
     - "MERCURY COMMUNICATION TECHNOLOGIES CO.,LTD."
     - "MERCUSYS TECHNOLOGIES CO., LTD."
     - "Motorola Mobility LLC, a Lenovo Company"
-=======
     - "Garmin International"
     - "Honor Device Co., Ltd."
     - "HUAWEI TECHNOLOGIES CO.,LTD"
@@ -61,17 +59,13 @@
     - "Mercury Systems – Trusted Mission Solutions, Inc."
     - "Motorola(Wuhan) Mobility Technologies Communication Co.,Ltd"
     - "Motorola (Wuhan) Mobility Technologies Communication Co., Ltd."
->>>>>>> f149d3d8
     - "Netis Technology Co., Ltd."
     - "OnePlus Technology (Shenzhen) Co., Ltd"
     - "Routerboard.com"
     - "Samsung Electronics Co.,Ltd"
     - "Shenzhen Water World Information Co.,Ltd."
-<<<<<<< HEAD
     - "SHENZHEN YUNJI INTELLIGENT TECHNOLOGY CO.,LTD"
-=======
     - "TECNO MOBILE LIMITED"
->>>>>>> f149d3d8
     - "Tenda Technology Co.,Ltd.Dongguan branch"
     - "TP-LINK TECHNOLOGIES CO.,LTD."
     - "Tuya Smart Inc."
